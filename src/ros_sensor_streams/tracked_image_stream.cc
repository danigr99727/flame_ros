--- conflicted
+++ resolved
@@ -35,10 +35,7 @@
 
 namespace ros_sensor_streams {
 
-<<<<<<< HEAD
-
-=======
->>>>>>> b0b8912b
+
 TrackedImageStream::TrackedImageStream(const std::string& world_frame_id,
                                        ros::NodeHandle& nh,
                                        int queue_size) :
@@ -54,26 +51,11 @@
     K_(),
     D_(5),
     tf_buffer_(),
-<<<<<<< HEAD
-    tf_listener_(tf_buffer_),
-    //tf_(),
-=======
->>>>>>> b0b8912b
+
     //image_transport_(nullptr),
     //cam_sub_(),
     //transform_sub_(),
     queue_(queue_size),
-<<<<<<< HEAD
-    tf_filter_(tf_buffer_, "openni_rgv_frame", 50, nh_),
-    image_sub_(nh_, "/camera/depth/image", 50),
-    cam_info_sub_(nh_, " /camera/depth/camera_info", 50),
-    sync_image_transform_(TrackedImageStream::SyncPolicyImageTransform(100), tf_filter_, image_sub_, cam_info_sub_)
-{
-  // Subscribe to topics.
-  //image_transport::ImageTransport it_(nh_);
-  //image_transport_.reset(new image_transport::ImageTransport(nh_));
-    //tf_listener_.reset(new tf2_ros::TransformListener(tf_buffer_));
-=======
     image_sub_(nh_, "/camera/rgb/image_color", 50),
     transform_sub_(nh_, "openni_rgb_frame", 50),
     tf_filter_(transform_sub_,tf_buffer_, "world", 50, nh_),
@@ -84,21 +66,10 @@
   // Subscribe to topics.
   //image_transport::ImageTransport it_(nh_);
   //image_transport_.reset(new image_transport::ImageTransport(nh_));
->>>>>>> b0b8912b
 
   //cam_sub_ = image_transport_->subscribeCamera("image", 50,
   //                                             &TrackedImageStream::callback,
   //                                             this);
-<<<<<<< HEAD
-  //transform_sub_.reset(new message_filters::Subscriber<geometry_msgs::TransformStamped>(nh_, "/transform_s20", 50));
-  //tf_filter_.reset(new tf2_ros::MessageFilter<geometry_msgs::TransformStamped>(tf_listener_, "openni_rgb_frame", 50));
-  //  transform_sub_->registerCallback([](const geometry_msgs::TransformStamped::ConstPtr& tf){std::cout<<"got transform"<<std::endl;});
-  //  image_sub_->registerCallback([](const sensor_msgs::Image::ConstPtr& rgb_msg){std::cout<<"got image"<<std::endl;});
-  //  cam_info_sub_->registerCallback([](const sensor_msgs::CameraInfo::ConstPtr& info){std::cout<<"got cam_info"<<std::endl;});
-
-  //sync_image_transform_.reset(new message_filters::Synchronizer<TrackedImageStream::SyncPolicyImageTransform>(
-  //          TrackedImageStream::SyncPolicyImageTransform(100), tf_filter_, *image_sub_, *cam_info_sub_));
-=======
 
     //openni_rgb_frame
   tf_filter_.registerCallback([](const geometry_msgs::TransformStamped::ConstPtr& tf){std::cout<<"got transform"<<std::endl;});
@@ -106,7 +77,6 @@
   image_sub_.registerCallback([](const sensor_msgs::Image::ConstPtr& rgb_msg){std::cout<<"got image"<<std::endl;});
   cam_info_sub_.registerCallback([](const sensor_msgs::CameraInfo::ConstPtr& info){std::cout<<"got cam_info"<<std::endl;});
 
->>>>>>> b0b8912b
   sync_image_transform_.registerCallback(boost::bind(&TrackedImageStream::imageTransformCallback, this, _1, _2, _3));
 
   // Set up tf.
