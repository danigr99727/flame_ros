--- conflicted
+++ resolved
@@ -189,13 +189,8 @@
   Eigen::Matrix3f K_; // Camera intrinsics.
   Eigen::VectorXf D_; // Distortion params: k1, k2, p1, p2, k3.
 
-<<<<<<< HEAD
-    tf2_ros::TransformListener tf_listener_;
-    tf2_ros::Buffer tf_buffer_;
-=======
   std::shared_ptr<tf2_ros::TransformListener> tf_listener_;
   tf2_ros::Buffer tf_buffer_;
->>>>>>> b0b8912b
     tf2_ros::MessageFilter<geometry_msgs::TransformStamped> tf_filter_;
 
   //std::shared_ptr<image_transport::ImageTransport> image_transport_;
